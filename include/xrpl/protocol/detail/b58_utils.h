--- conflicted
+++ resolved
@@ -21,11 +21,8 @@
 #define RIPPLE_PROTOCOL_B58_UTILS_H_INCLUDED
 
 #include <xrpl/basics/contract.h>
-<<<<<<< HEAD
 #include <xrpl/beast/utility/instrumentation.h>
-=======
 #include <xrpl/protocol/detail/token_errors.h>
->>>>>>> 9a6af9c4
 
 #include <boost/outcome.hpp>
 #include <boost/outcome/result.hpp>
@@ -181,7 +178,9 @@
 b58_10_to_b58_be(std::uint64_t input)
 {
     constexpr std::uint64_t B_58_10 = 430804206899405824;  // 58^10;
-    assert(input < B_58_10);
+    XRPL_ASSERT(
+        "ripple::b58_fast::detail::b58_10_to_b58_be : valid input",
+        input < B_58_10);
     constexpr std::size_t resultSize = 10;
     std::array<std::uint8_t, resultSize> result{};
     int i = 0;
