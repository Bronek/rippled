﻿<?xml version="1.0" encoding="utf-8"?>
<Project ToolsVersion="4.0" xmlns="http://schemas.microsoft.com/developer/msbuild/2003">
  <ItemGroup>
    <Filter Include="Source Files">
      <UniqueIdentifier>{4FC737F1-C7A5-4376-A066-2A32D752A2FF}</UniqueIdentifier>
      <Extensions>cpp;c;cc;cxx;def;odl;idl;hpj;bat;asm;asmx</Extensions>
    </Filter>
    <Filter Include="Header Files">
      <UniqueIdentifier>{93995380-89BD-4b04-88EB-625FBE52EBFB}</UniqueIdentifier>
      <Extensions>h;hpp;hxx;hm;inl;inc;xsd</Extensions>
    </Filter>
    <Filter Include="Resource Files">
      <UniqueIdentifier>{67DA6AB6-F800-4c08-8B7A-83BB121AAD01}</UniqueIdentifier>
      <Extensions>rc;ico;cur;bmp;dlg;rc2;rct;bin;rgs;gif;jpg;jpeg;jpe;resx;tiff;tif;png;wav;mfcribbon-ms</Extensions>
    </Filter>
    <Filter Include="Header Files\util">
      <UniqueIdentifier>{54608e0e-4ac4-44d6-af96-0c278457ac6f}</UniqueIdentifier>
    </Filter>
    <Filter Include="Source Files\json">
      <UniqueIdentifier>{c642219d-cace-47c1-828a-58ba570da63a}</UniqueIdentifier>
    </Filter>
    <Filter Include="Header Files\json">
      <UniqueIdentifier>{c717b139-5eba-454b-8888-9bf54ce0a652}</UniqueIdentifier>
    </Filter>
    <Filter Include="html">
      <UniqueIdentifier>{77d2a621-b503-4ce4-aee8-ef0b337c4ee2}</UniqueIdentifier>
    </Filter>
    <Filter Include="Source Files\database">
      <UniqueIdentifier>{60c3631e-8855-4a61-bdd3-9892d96242d5}</UniqueIdentifier>
    </Filter>
    <Filter Include="Source Files\websocketpp">
      <UniqueIdentifier>{92775c5f-dc9f-4a97-a9a6-6d4bd4e424b4}</UniqueIdentifier>
    </Filter>
    <Filter Include="test">
      <UniqueIdentifier>{b8dcb73e-9f6f-48d3-ad81-9858068aacf7}</UniqueIdentifier>
    </Filter>
  </ItemGroup>
  <ItemGroup>
    <ClCompile Include="database\sqlite3.c">
      <Filter>Header Files\util</Filter>
    </ClCompile>
    <ClCompile Include="json\json_reader.cpp">
      <Filter>Source Files\json</Filter>
    </ClCompile>
    <ClCompile Include="json\json_value.cpp">
      <Filter>Source Files\json</Filter>
    </ClCompile>
    <ClCompile Include="json\json_writer.cpp">
      <Filter>Source Files\json</Filter>
    </ClCompile>
    <ClCompile Include="src\AccountState.cpp">
      <Filter>Source Files</Filter>
    </ClCompile>
    <ClCompile Include="src\Amount.cpp">
      <Filter>Source Files</Filter>
    </ClCompile>
    <ClCompile Include="src\Application.cpp">
      <Filter>Source Files</Filter>
    </ClCompile>
    <ClCompile Include="src\CallRPC.cpp">
      <Filter>Source Files</Filter>
    </ClCompile>
    <ClCompile Include="src\Config.cpp">
      <Filter>Source Files</Filter>
    </ClCompile>
    <ClCompile Include="src\ConnectionPool.cpp">
      <Filter>Source Files</Filter>
    </ClCompile>
    <ClCompile Include="src\DBInit.cpp">
      <Filter>Source Files</Filter>
    </ClCompile>
    <ClCompile Include="src\DeterministicKeys.cpp">
      <Filter>Source Files</Filter>
    </ClCompile>
    <ClCompile Include="src\ECIES.cpp">
      <Filter>Source Files</Filter>
    </ClCompile>
    <ClCompile Include="src\HashedObject.cpp">
      <Filter>Source Files</Filter>
    </ClCompile>
    <ClCompile Include="src\HttpsClient.cpp">
      <Filter>Source Files</Filter>
    </ClCompile>
    <ClCompile Include="src\Ledger.cpp">
      <Filter>Source Files</Filter>
    </ClCompile>
    <ClCompile Include="src\LedgerAcquire.cpp">
      <Filter>Source Files</Filter>
    </ClCompile>
    <ClCompile Include="src\LedgerFormats.cpp">
      <Filter>Source Files</Filter>
    </ClCompile>
    <ClCompile Include="src\LedgerHistory.cpp">
      <Filter>Source Files</Filter>
    </ClCompile>
    <ClCompile Include="src\LedgerMaster.cpp">
      <Filter>Source Files</Filter>
    </ClCompile>
    <ClCompile Include="src\main.cpp">
      <Filter>Source Files</Filter>
    </ClCompile>
    <ClCompile Include="src\NetworkOPs.cpp">
      <Filter>Source Files</Filter>
    </ClCompile>
    <ClCompile Include="src\NewcoinAddress.cpp">
      <Filter>Source Files</Filter>
    </ClCompile>
    <ClCompile Include="src\PackedMessage.cpp">
      <Filter>Source Files</Filter>
    </ClCompile>
    <ClCompile Include="src\ParseSection.cpp">
      <Filter>Source Files</Filter>
    </ClCompile>
    <ClCompile Include="src\Peer.cpp">
      <Filter>Source Files</Filter>
    </ClCompile>
    <ClCompile Include="src\PeerDoor.cpp">
      <Filter>Source Files</Filter>
    </ClCompile>
    <ClCompile Include="src\PlatRand.cpp">
      <Filter>Source Files</Filter>
    </ClCompile>
    <ClCompile Include="src\PubKeyCache.cpp">
      <Filter>Source Files</Filter>
    </ClCompile>
    <ClCompile Include="src\RequestParser.cpp">
      <Filter>Source Files</Filter>
    </ClCompile>
    <ClCompile Include="src\rfc1751.cpp">
      <Filter>Source Files</Filter>
    </ClCompile>
    <ClCompile Include="src\rpc.cpp">
      <Filter>Source Files</Filter>
    </ClCompile>
    <ClCompile Include="src\RPCCommands.cpp">
      <Filter>Source Files</Filter>
    </ClCompile>
    <ClCompile Include="src\RPCDoor.cpp">
      <Filter>Source Files</Filter>
    </ClCompile>
    <ClCompile Include="src\RPCServer.cpp">
      <Filter>Source Files</Filter>
    </ClCompile>
    <ClCompile Include="src\SerializedLedger.cpp">
      <Filter>Source Files</Filter>
    </ClCompile>
    <ClCompile Include="src\SerializedObject.cpp">
      <Filter>Source Files</Filter>
    </ClCompile>
    <ClCompile Include="src\SerializedTransaction.cpp">
      <Filter>Source Files</Filter>
    </ClCompile>
    <ClCompile Include="src\SerializedTypes.cpp">
      <Filter>Source Files</Filter>
    </ClCompile>
    <ClCompile Include="src\SerializedValidation.cpp">
      <Filter>Source Files</Filter>
    </ClCompile>
    <ClCompile Include="src\Serializer.cpp">
      <Filter>Source Files</Filter>
    </ClCompile>
    <ClCompile Include="src\SHAMap.cpp">
      <Filter>Source Files</Filter>
    </ClCompile>
    <ClCompile Include="src\SHAMapDiff.cpp">
      <Filter>Source Files</Filter>
    </ClCompile>
    <ClCompile Include="src\SHAMapNodes.cpp">
      <Filter>Source Files</Filter>
    </ClCompile>
    <ClCompile Include="src\SHAMapSync.cpp">
      <Filter>Source Files</Filter>
    </ClCompile>
    <ClCompile Include="src\Transaction.cpp">
      <Filter>Source Files</Filter>
    </ClCompile>
    <ClCompile Include="src\TransactionEngine.cpp">
      <Filter>Source Files</Filter>
    </ClCompile>
    <ClCompile Include="src\TransactionFormats.cpp">
      <Filter>Source Files</Filter>
    </ClCompile>
    <ClCompile Include="src\TransactionMaster.cpp">
      <Filter>Source Files</Filter>
    </ClCompile>
    <ClCompile Include="src\UniqueNodeList.cpp">
      <Filter>Source Files</Filter>
    </ClCompile>
    <ClCompile Include="src\utils.cpp">
      <Filter>Source Files</Filter>
    </ClCompile>
    <ClCompile Include="src\Wallet.cpp">
      <Filter>Source Files</Filter>
    </ClCompile>
    <ClCompile Include="src\BitcoinUtil.cpp">
      <Filter>Source Files</Filter>
    </ClCompile>
    <ClCompile Include="database\database.cpp">
      <Filter>Source Files\database</Filter>
    </ClCompile>
    <ClCompile Include="database\SqliteDatabase.cpp">
      <Filter>Source Files\database</Filter>
    </ClCompile>
    <ClCompile Include="database\win\windatabase.cpp">
      <Filter>Source Files\database</Filter>
    </ClCompile>
    <ClCompile Include="obj\src\newcoin.pb.cc">
      <Filter>Source Files</Filter>
    </ClCompile>
    <ClCompile Include="src\RippleState.cpp">
      <Filter>Source Files</Filter>
    </ClCompile>
    <ClCompile Include="src\Log.cpp">
      <Filter>Source Files</Filter>
    </ClCompile>
    <ClCompile Include="src\LedgerConsensus.cpp">
      <Filter>Source Files</Filter>
    </ClCompile>
    <ClCompile Include="src\LedgerProposal.cpp">
      <Filter>Source Files</Filter>
    </ClCompile>
    <ClCompile Include="src\NicknameState.cpp">
      <Filter>Source Files</Filter>
    </ClCompile>
    <ClCompile Include="src\CanonicalTXSet.cpp">
      <Filter>Source Files</Filter>
    </ClCompile>
    <ClCompile Include="src\ValidationCollection.cpp">
      <Filter>Source Files</Filter>
    </ClCompile>
    <ClCompile Include="src\Suppression.cpp">
      <Filter>Source Files</Filter>
    </ClCompile>
    <ClCompile Include="src\WSDoor.cpp">
      <Filter>Source Files</Filter>
    </ClCompile>
    <ClCompile Include="websocketpp\src\base64\base64.cpp">
      <Filter>Source Files\websocketpp</Filter>
    </ClCompile>
    <ClCompile Include="websocketpp\src\md5\md5.c">
      <Filter>Source Files\websocketpp</Filter>
    </ClCompile>
    <ClCompile Include="websocketpp\src\messages\data.cpp">
      <Filter>Source Files\websocketpp</Filter>
    </ClCompile>
    <ClCompile Include="websocketpp\src\network_utilities.cpp">
      <Filter>Source Files\websocketpp</Filter>
    </ClCompile>
    <ClCompile Include="websocketpp\src\processors\hybi_header.cpp">
      <Filter>Source Files\websocketpp</Filter>
    </ClCompile>
    <ClCompile Include="websocketpp\src\processors\hybi_util.cpp">
      <Filter>Source Files\websocketpp</Filter>
    </ClCompile>
    <ClCompile Include="websocketpp\src\uri.cpp">
      <Filter>Source Files\websocketpp</Filter>
    </ClCompile>
    <ClCompile Include="websocketpp\src\sha1\sha1.cpp">
      <Filter>Source Files\websocketpp</Filter>
    </ClCompile>
    <ClCompile Include="src\LedgerTiming.cpp">
      <Filter>Source Files</Filter>
    </ClCompile>
    <ClCompile Include="src\LedgerEntrySet.cpp">
      <Filter>Source Files</Filter>
    </ClCompile>
    <ClCompile Include="src\TransactionMeta.cpp">
      <Filter>Source Files</Filter>
    </ClCompile>
    <ClCompile Include="src\SNTPClient.cpp">
      <Filter>Source Files</Filter>
    </ClCompile>
    <ClCompile Include="src\Pathfinder.cpp">
      <Filter>Source Files</Filter>
    </ClCompile>
    <ClCompile Include="src\RippleLines.cpp">
      <Filter>Source Files</Filter>
    </ClCompile>
    <ClCompile Include="src\OrderBookDB.cpp">
      <Filter>Source Files</Filter>
    </ClCompile>
    <ClCompile Include="src\OrderBook.cpp">
      <Filter>Source Files</Filter>
    </ClCompile>
    <ClCompile Include="src\Contract.cpp">
      <Filter>Source Files</Filter>
    </ClCompile>
    <ClCompile Include="src\Interpreter.cpp">
      <Filter>Source Files</Filter>
    </ClCompile>
    <ClCompile Include="src\ScriptData.cpp">
      <Filter>Source Files</Filter>
    </ClCompile>
    <ClCompile Include="src\Operation.cpp">
      <Filter>Source Files</Filter>
    </ClCompile>
<<<<<<< HEAD
=======
    <ClCompile Include="src\FieldNames.cpp">
      <Filter>Source Files</Filter>
    </ClCompile>
>>>>>>> b9709e81
    <ClCompile Include="src\TransactionAction.cpp">
      <Filter>Source Files</Filter>
    </ClCompile>
    <ClCompile Include="src\RippleCalc.cpp">
      <Filter>Source Files</Filter>
    </ClCompile>
    <ClCompile Include="src\TransactionErr.cpp">
      <Filter>Source Files</Filter>
    </ClCompile>
<<<<<<< HEAD
    <ClCompile Include="src\FieldNames.cpp">
      <Filter>Source Files</Filter>
    </ClCompile>
=======
>>>>>>> b9709e81
  </ItemGroup>
  <ItemGroup>
    <ClInclude Include="KnownNodeList.h">
      <Filter>Header Files</Filter>
    </ClInclude>
    <ClInclude Include="util\pugiconfig.hpp">
      <Filter>Header Files\util</Filter>
    </ClInclude>
    <ClInclude Include="util\pugixml.hpp">
      <Filter>Header Files\util</Filter>
    </ClInclude>
    <ClInclude Include="NetworkThread.h">
      <Filter>Header Files</Filter>
    </ClInclude>
    <ClInclude Include="bitcoinUtil.h">
      <Filter>Header Files\util</Filter>
    </ClInclude>
    <ClInclude Include="TimingService.h">
      <Filter>Header Files</Filter>
    </ClInclude>
    <ClInclude Include="script.h">
      <Filter>Header Files</Filter>
    </ClInclude>
    <ClInclude Include="ExtendedTransaction.h">
      <Filter>Header Files</Filter>
    </ClInclude>
    <ClInclude Include="Account.h">
      <Filter>Header Files</Filter>
    </ClInclude>
    <ClInclude Include="database\database.h">
      <Filter>Header Files\util</Filter>
    </ClInclude>
    <ClInclude Include="database\SqliteDatabase.h">
      <Filter>Header Files\util</Filter>
    </ClInclude>
    <ClInclude Include="database\sqlite3.h">
      <Filter>Header Files\util</Filter>
    </ClInclude>
    <ClInclude Include="database\sqlite3ext.h">
      <Filter>Header Files\util</Filter>
    </ClInclude>
    <ClInclude Include="Conversion.h">
      <Filter>Header Files</Filter>
    </ClInclude>
    <ClInclude Include="obj\src\newcoin.pb.h">
      <Filter>Header Files</Filter>
    </ClInclude>
    <ClInclude Include="src\AccountState.h">
      <Filter>Header Files</Filter>
    </ClInclude>
    <ClInclude Include="src\Application.h">
      <Filter>Header Files</Filter>
    </ClInclude>
    <ClInclude Include="src\base58.h">
      <Filter>Header Files</Filter>
    </ClInclude>
    <ClInclude Include="src\bignum.h">
      <Filter>Header Files</Filter>
    </ClInclude>
    <ClInclude Include="src\BinaryFormats.h">
      <Filter>Header Files</Filter>
    </ClInclude>
    <ClInclude Include="src\BitcoinUtil.h">
      <Filter>Header Files</Filter>
    </ClInclude>
    <ClInclude Include="src\CallRPC.h">
      <Filter>Header Files</Filter>
    </ClInclude>
    <ClInclude Include="src\CanonicalTXSet.h">
      <Filter>Header Files</Filter>
    </ClInclude>
    <ClInclude Include="src\Config.h">
      <Filter>Header Files</Filter>
    </ClInclude>
    <ClInclude Include="src\ConnectionPool.h">
      <Filter>Header Files</Filter>
    </ClInclude>
    <ClInclude Include="src\Conversion.h">
      <Filter>Header Files</Filter>
    </ClInclude>
    <ClInclude Include="src\HashedObject.h">
      <Filter>Header Files</Filter>
    </ClInclude>
    <ClInclude Include="src\HttpReply.h">
      <Filter>Header Files</Filter>
    </ClInclude>
    <ClInclude Include="src\HttpRequest.h">
      <Filter>Header Files</Filter>
    </ClInclude>
    <ClInclude Include="src\HttpsClient.h">
      <Filter>Header Files</Filter>
    </ClInclude>
    <ClInclude Include="src\key.h">
      <Filter>Header Files</Filter>
    </ClInclude>
    <ClInclude Include="src\Ledger.h">
      <Filter>Header Files</Filter>
    </ClInclude>
    <ClInclude Include="src\LedgerAcquire.h">
      <Filter>Header Files</Filter>
    </ClInclude>
    <ClInclude Include="src\LedgerConsensus.h">
      <Filter>Header Files</Filter>
    </ClInclude>
    <ClInclude Include="src\LedgerFormats.h">
      <Filter>Header Files</Filter>
    </ClInclude>
    <ClInclude Include="src\LedgerHistory.h">
      <Filter>Header Files</Filter>
    </ClInclude>
    <ClInclude Include="src\LedgerMaster.h">
      <Filter>Header Files</Filter>
    </ClInclude>
    <ClInclude Include="src\LedgerProposal.h">
      <Filter>Header Files</Filter>
    </ClInclude>
    <ClInclude Include="src\LedgerTiming.h">
      <Filter>Header Files</Filter>
    </ClInclude>
    <ClInclude Include="src\Log.h">
      <Filter>Header Files</Filter>
    </ClInclude>
    <ClInclude Include="src\NetworkOPs.h">
      <Filter>Header Files</Filter>
    </ClInclude>
    <ClInclude Include="src\NetworkStatus.h">
      <Filter>Header Files</Filter>
    </ClInclude>
    <ClInclude Include="src\NewcoinAddress.h">
      <Filter>Header Files</Filter>
    </ClInclude>
    <ClInclude Include="src\NicknameState.h">
      <Filter>Header Files</Filter>
    </ClInclude>
    <ClInclude Include="src\PackedMessage.h">
      <Filter>Header Files</Filter>
    </ClInclude>
    <ClInclude Include="src\ParseSection.h">
      <Filter>Header Files</Filter>
    </ClInclude>
    <ClInclude Include="src\Peer.h">
      <Filter>Header Files</Filter>
    </ClInclude>
    <ClInclude Include="src\PeerDoor.h">
      <Filter>Header Files</Filter>
    </ClInclude>
    <ClInclude Include="src\PubKeyCache.h">
      <Filter>Header Files</Filter>
    </ClInclude>
    <ClInclude Include="src\RequestParser.h">
      <Filter>Header Files</Filter>
    </ClInclude>
    <ClInclude Include="src\rfc1751.h">
      <Filter>Header Files</Filter>
    </ClInclude>
    <ClInclude Include="src\RippleState.h">
      <Filter>Header Files</Filter>
    </ClInclude>
    <ClInclude Include="src\RPC.h">
      <Filter>Header Files</Filter>
    </ClInclude>
    <ClInclude Include="src\RPCCommands.h">
      <Filter>Header Files</Filter>
    </ClInclude>
    <ClInclude Include="src\RPCDoor.h">
      <Filter>Header Files</Filter>
    </ClInclude>
    <ClInclude Include="src\RPCServer.h">
      <Filter>Header Files</Filter>
    </ClInclude>
    <ClInclude Include="src\ScopedLock.h">
      <Filter>Header Files</Filter>
    </ClInclude>
    <ClInclude Include="src\SecureAllocator.h">
      <Filter>Header Files</Filter>
    </ClInclude>
    <ClInclude Include="src\SerializedLedger.h">
      <Filter>Header Files</Filter>
    </ClInclude>
    <ClInclude Include="src\SerializedObject.h">
      <Filter>Header Files</Filter>
    </ClInclude>
    <ClInclude Include="src\SerializedTransaction.h">
      <Filter>Header Files</Filter>
    </ClInclude>
    <ClInclude Include="src\SerializedTypes.h">
      <Filter>Header Files</Filter>
    </ClInclude>
    <ClInclude Include="src\SerializedValidation.h">
      <Filter>Header Files</Filter>
    </ClInclude>
    <ClInclude Include="src\Serializer.h">
      <Filter>Header Files</Filter>
    </ClInclude>
    <ClInclude Include="src\SHAMap.h">
      <Filter>Header Files</Filter>
    </ClInclude>
    <ClInclude Include="src\TaggedCache.h">
      <Filter>Header Files</Filter>
    </ClInclude>
    <ClInclude Include="src\Transaction.h">
      <Filter>Header Files</Filter>
    </ClInclude>
    <ClInclude Include="src\TransactionEngine.h">
      <Filter>Header Files</Filter>
    </ClInclude>
    <ClInclude Include="src\TransactionFormats.h">
      <Filter>Header Files</Filter>
    </ClInclude>
    <ClInclude Include="src\TransactionMaster.h">
      <Filter>Header Files</Filter>
    </ClInclude>
    <ClInclude Include="src\types.h">
      <Filter>Header Files</Filter>
    </ClInclude>
    <ClInclude Include="src\uint256.h">
      <Filter>Header Files</Filter>
    </ClInclude>
    <ClInclude Include="src\UniqueNodeList.h">
      <Filter>Header Files</Filter>
    </ClInclude>
    <ClInclude Include="src\utils.h">
      <Filter>Header Files</Filter>
    </ClInclude>
    <ClInclude Include="src\ValidationCollection.h">
      <Filter>Header Files</Filter>
    </ClInclude>
    <ClInclude Include="src\Wallet.h">
      <Filter>Header Files</Filter>
    </ClInclude>
    <ClInclude Include="src\Pathfinder.h">
      <Filter>Header Files</Filter>
    </ClInclude>
    <ClInclude Include="src\RippleLines.h">
      <Filter>Header Files</Filter>
    </ClInclude>
    <ClInclude Include="src\OrderBookDB.h">
      <Filter>Header Files</Filter>
    </ClInclude>
    <ClInclude Include="src\OrderBook.h">
      <Filter>Header Files</Filter>
    </ClInclude>
    <ClInclude Include="src\Contract.h">
      <Filter>Header Files</Filter>
    </ClInclude>
    <ClInclude Include="src\ScriptData.h">
      <Filter>Header Files</Filter>
    </ClInclude>
    <ClInclude Include="src\Interpreter.h">
      <Filter>Header Files</Filter>
    </ClInclude>
    <ClInclude Include="src\Operation.h">
      <Filter>Header Files</Filter>
    </ClInclude>
  </ItemGroup>
  <ItemGroup>
    <None Include="wallet.xml" />
    <None Include="html\newcoin.html">
      <Filter>html</Filter>
    </None>
    <None Include="SConstruct" />
    <None Include="newcoind.cfg" />
    <None Include="validators.txt" />
<<<<<<< HEAD
    <None Include="test\buster.js">
      <Filter>test</Filter>
    </None>
    <None Include="test\server.js">
      <Filter>test</Filter>
    </None>
    <None Include="test\standalone-test.js">
      <Filter>test</Filter>
    </None>
    <None Include="test\utils.js">
      <Filter>test</Filter>
    </None>
=======
    <None Include="README" />
>>>>>>> b9709e81
  </ItemGroup>
  <ItemGroup>
    <CustomBuild Include="src\newcoin.proto" />
  </ItemGroup>
</Project><|MERGE_RESOLUTION|>--- conflicted
+++ resolved
@@ -31,9 +31,6 @@
     <Filter Include="Source Files\websocketpp">
       <UniqueIdentifier>{92775c5f-dc9f-4a97-a9a6-6d4bd4e424b4}</UniqueIdentifier>
     </Filter>
-    <Filter Include="test">
-      <UniqueIdentifier>{b8dcb73e-9f6f-48d3-ad81-9858068aacf7}</UniqueIdentifier>
-    </Filter>
   </ItemGroup>
   <ItemGroup>
     <ClCompile Include="database\sqlite3.c">
@@ -294,12 +291,9 @@
     <ClCompile Include="src\Operation.cpp">
       <Filter>Source Files</Filter>
     </ClCompile>
-<<<<<<< HEAD
-=======
     <ClCompile Include="src\FieldNames.cpp">
       <Filter>Source Files</Filter>
     </ClCompile>
->>>>>>> b9709e81
     <ClCompile Include="src\TransactionAction.cpp">
       <Filter>Source Files</Filter>
     </ClCompile>
@@ -309,12 +303,6 @@
     <ClCompile Include="src\TransactionErr.cpp">
       <Filter>Source Files</Filter>
     </ClCompile>
-<<<<<<< HEAD
-    <ClCompile Include="src\FieldNames.cpp">
-      <Filter>Source Files</Filter>
-    </ClCompile>
-=======
->>>>>>> b9709e81
   </ItemGroup>
   <ItemGroup>
     <ClInclude Include="KnownNodeList.h">
@@ -578,22 +566,7 @@
     <None Include="SConstruct" />
     <None Include="newcoind.cfg" />
     <None Include="validators.txt" />
-<<<<<<< HEAD
-    <None Include="test\buster.js">
-      <Filter>test</Filter>
-    </None>
-    <None Include="test\server.js">
-      <Filter>test</Filter>
-    </None>
-    <None Include="test\standalone-test.js">
-      <Filter>test</Filter>
-    </None>
-    <None Include="test\utils.js">
-      <Filter>test</Filter>
-    </None>
-=======
     <None Include="README" />
->>>>>>> b9709e81
   </ItemGroup>
   <ItemGroup>
     <CustomBuild Include="src\newcoin.proto" />
