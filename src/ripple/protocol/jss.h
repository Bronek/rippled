--- conflicted
+++ resolved
@@ -69,13 +69,10 @@
 JSS(CheckCreate);          // transaction type.
 JSS(Clawback);             // transaction type.
 JSS(ClearFlag);            // field.
-<<<<<<< HEAD
-JSS(DeliverMax);           // out: alias to Amount
-=======
 JSS(DID);                  // ledger type.
 JSS(DIDDelete);            // transaction type.
 JSS(DIDSet);               // transaction type.
->>>>>>> 5af9dc5a
+JSS(DeliverMax);           // out: alias to Amount
 JSS(DeliverMin);           // in: TransactionSign
 JSS(DepositPreauth);       // transaction and ledger type.
 JSS(Destination);          // in: TransactionSign; field.
