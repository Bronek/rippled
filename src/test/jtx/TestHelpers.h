--- conflicted
+++ resolved
@@ -33,20 +33,6 @@
 namespace test {
 namespace jtx {
 
-<<<<<<< HEAD
-// Helper to make vector from iterable
-template <typename T>
-concept iterable = requires(T& v)
-{
-    std::begin(v);
-    std::end(v);
-};
-
-template <typename Input>
-auto
-make_vector(Input const& input) requires iterable<Input>
-{
-=======
 // TODO We only need this long "requires" clause as polyfill, for C++20
 // implementations which are missing <ranges> header. Replace with
 // `std::ranges::range<Input>`, and accordingly use std::ranges::begin/end
@@ -59,7 +45,6 @@
     std::end(v);
 }
 {
->>>>>>> 3b624d8b
     return std::vector(std::begin(input), std::end(input));
 }
 
