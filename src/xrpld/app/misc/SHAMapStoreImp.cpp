//------------------------------------------------------------------------------
/*
    This file is part of rippled: https://github.com/ripple/rippled
    Copyright (c) 2012, 2013 Ripple Labs Inc.

    Permission to use, copy, modify, and/or distribute this software for any
    purpose  with  or without fee is hereby granted, provided that the above
    copyright notice and this permission notice appear in all copies.

    THE  SOFTWARE IS PROVIDED "AS IS" AND THE AUTHOR DISCLAIMS ALL WARRANTIES
    WITH  REGARD  TO  THIS  SOFTWARE  INCLUDING  ALL  IMPLIED  WARRANTIES  OF
    MERCHANTABILITY  AND  FITNESS. IN NO EVENT SHALL THE AUTHOR BE LIABLE FOR
    ANY  SPECIAL ,  DIRECT, INDIRECT, OR CONSEQUENTIAL DAMAGES OR ANY DAMAGES
    WHATSOEVER  RESULTING  FROM  LOSS  OF USE, DATA OR PROFITS, WHETHER IN AN
    ACTION  OF  CONTRACT, NEGLIGENCE OR OTHER TORTIOUS ACTION, ARISING OUT OF
    OR IN CONNECTION WITH THE USE OR PERFORMANCE OF THIS SOFTWARE.
*/
//==============================================================================

#include <xrpld/app/misc/SHAMapStoreImp.h>

#include <xrpld/app/ledger/TransactionMaster.h>
#include <xrpld/app/misc/NetworkOPs.h>
#include <xrpld/app/rdb/State.h>
#include <xrpld/app/rdb/backend/SQLiteDatabase.h>
#include <xrpld/core/ConfigSections.h>
#include <xrpld/nodestore/Scheduler.h>
#include <xrpld/nodestore/detail/DatabaseRotatingImp.h>
#include <xrpld/shamap/SHAMapMissingNode.h>
#include <xrpl/beast/core/CurrentThreadName.h>

#include <boost/algorithm/string/predicate.hpp>

namespace ripple {
void
SHAMapStoreImp::SavedStateDB::init(
    BasicConfig const& config,
    std::string const& dbName)
{
    std::lock_guard lock(mutex_);
    initStateDB(sqlDb_, config, dbName);
}

LedgerIndex
SHAMapStoreImp::SavedStateDB::getCanDelete()
{
    std::lock_guard lock(mutex_);

    return ripple::getCanDelete(sqlDb_);
}

LedgerIndex
SHAMapStoreImp::SavedStateDB::setCanDelete(LedgerIndex canDelete)
{
    std::lock_guard lock(mutex_);

    return ripple::setCanDelete(sqlDb_, canDelete);
}

SavedState
SHAMapStoreImp::SavedStateDB::getState()
{
    std::lock_guard lock(mutex_);

    return ripple::getSavedState(sqlDb_);
}

void
SHAMapStoreImp::SavedStateDB::setState(SavedState const& state)
{
    std::lock_guard lock(mutex_);
    ripple::setSavedState(sqlDb_, state);
}

void
SHAMapStoreImp::SavedStateDB::setLastRotated(LedgerIndex seq)
{
    std::lock_guard lock(mutex_);
    ripple::setLastRotated(sqlDb_, seq);
}

//------------------------------------------------------------------------------

SHAMapStoreImp::SHAMapStoreImp(
    Application& app,
    NodeStore::Scheduler& scheduler,
    beast::Journal journal)
    : app_(app)
    , scheduler_(scheduler)
    , journal_(journal)
    , working_(true)
    , canDelete_(std::numeric_limits<LedgerIndex>::max())
{
    Config& config{app.config()};

    Section& section{config.section(ConfigSection::nodeDatabase())};
    if (section.empty())
    {
        Throw<std::runtime_error>(
            "Missing [" + ConfigSection::nodeDatabase() +
            "] entry in configuration file");
    }

    // RocksDB only. Use sensible defaults if no values specified.
    if (boost::iequals(get(section, "type"), "RocksDB"))
    {
        if (!section.exists("cache_mb"))
        {
            section.set(
                "cache_mb",
                std::to_string(config.getValueFor(SizedItem::hashNodeDBCache)));
        }

        if (!section.exists("filter_bits") && (config.NODE_SIZE >= 2))
            section.set("filter_bits", "10");
    }

    get_if_exists(section, "online_delete", deleteInterval_);

    if (deleteInterval_)
    {
        // Configuration that affects the behavior of online delete
        get_if_exists(section, "delete_batch", deleteBatch_);
        std::uint32_t temp;
        if (get_if_exists(section, "back_off_milliseconds", temp) ||
            // Included for backward compaibility with an undocumented setting
            get_if_exists(section, "backOff", temp))
        {
            backOff_ = std::chrono::milliseconds{temp};
        }
        if (get_if_exists(section, "age_threshold_seconds", temp))
            ageThreshold_ = std::chrono::seconds{temp};
        if (get_if_exists(section, "recovery_wait_seconds", temp))
            recoveryWaitTime_ = std::chrono::seconds{temp};

        get_if_exists(section, "advisory_delete", advisoryDelete_);

        auto const minInterval = config.standalone()
            ? minimumDeletionIntervalSA_
            : minimumDeletionInterval_;
        if (deleteInterval_ < minInterval)
        {
            Throw<std::runtime_error>(
                "online_delete must be at least " +
                std::to_string(minInterval));
        }

        if (config.LEDGER_HISTORY > deleteInterval_)
        {
            Throw<std::runtime_error>(
                "online_delete must not be less than ledger_history "
                "(currently " +
                std::to_string(config.LEDGER_HISTORY) + ")");
        }

        state_db_.init(config, dbName_);
        dbPaths();
    }
}

std::unique_ptr<NodeStore::Database>
SHAMapStoreImp::makeNodeStore(int readThreads)
{
    auto nscfg = app_.config().section(ConfigSection::nodeDatabase());

    // Provide default values:
    if (!nscfg.exists("cache_size"))
        nscfg.set(
            "cache_size",
            std::to_string(app_.config().getValueFor(
                SizedItem::treeCacheSize, std::nullopt)));

    if (!nscfg.exists("cache_age"))
        nscfg.set(
            "cache_age",
            std::to_string(app_.config().getValueFor(
                SizedItem::treeCacheAge, std::nullopt)));

    std::unique_ptr<NodeStore::Database> db;

    if (deleteInterval_)
    {
        SavedState state = state_db_.getState();
        auto writableBackend = makeBackendRotating(state.writableDb);
        auto archiveBackend = makeBackendRotating(state.archiveDb);
        if (!state.writableDb.size())
        {
            state.writableDb = writableBackend->getName();
            state.archiveDb = archiveBackend->getName();
            state_db_.setState(state);
        }

        // Create NodeStore with two backends to allow online deletion of
        // data
        auto dbr = std::make_unique<NodeStore::DatabaseRotatingImp>(
            scheduler_,
            readThreads,
            std::move(writableBackend),
            std::move(archiveBackend),
            nscfg,
            app_.logs().journal(nodeStoreName_));
        fdRequired_ += dbr->fdRequired();
        dbRotating_ = dbr.get();
        db.reset(dynamic_cast<NodeStore::Database*>(dbr.release()));
    }
    else
    {
        db = NodeStore::Manager::instance().make_Database(
            megabytes(
                app_.config().getValueFor(SizedItem::burstSize, std::nullopt)),
            scheduler_,
            readThreads,
            nscfg,
            app_.logs().journal(nodeStoreName_));
        fdRequired_ += db->fdRequired();
    }
    return db;
}

void
SHAMapStoreImp::onLedgerClosed(std::shared_ptr<Ledger const> const& ledger)
{
    {
        std::lock_guard lock(mutex_);
        newLedger_ = ledger;
        working_ = true;
    }
    cond_.notify_one();
}

void
SHAMapStoreImp::rendezvous() const
{
    if (!working_)
        return;

    std::unique_lock<std::mutex> lock(mutex_);
    rendezvous_.wait(lock, [&] { return !working_; });
}

int
SHAMapStoreImp::fdRequired() const
{
    return fdRequired_;
}

bool
SHAMapStoreImp::copyNode(std::uint64_t& nodeCount, SHAMapTreeNode const& node)
{
    // Copy a single record from node to dbRotating_
    dbRotating_->fetchNodeObject(
        node.getHash().as_uint256(),
        0,
        NodeStore::FetchType::synchronous,
        true);
    if (!(++nodeCount % checkHealthInterval_))
    {
        if (healthWait() == stopping)
            return false;
    }

    return true;
}

void
SHAMapStoreImp::run()
{
<<<<<<< HEAD
    if (app_.config().reporting())
    {
        XRPL_UNREACHABLE(
            "ripple::SHAMapStoreImp::run : reporting mode not supported");
        Throw<std::runtime_error>(
            "Reporting does not support online_delete. Remove "
            "online_delete info from config");
    }
=======
>>>>>>> 9a6af9c4
    beast::setCurrentThreadName("SHAMapStore");
    LedgerIndex lastRotated = state_db_.getState().lastRotated;
    netOPs_ = &app_.getOPs();
    ledgerMaster_ = &app_.getLedgerMaster();
    fullBelowCache_ = &(*app_.getNodeFamily().getFullBelowCache());
    treeNodeCache_ = &(*app_.getNodeFamily().getTreeNodeCache());

    if (advisoryDelete_)
        canDelete_ = state_db_.getCanDelete();

    while (true)
    {
        healthy_ = true;
        std::shared_ptr<Ledger const> validatedLedger;

        {
            std::unique_lock<std::mutex> lock(mutex_);
            working_ = false;
            rendezvous_.notify_all();
            if (stop_)
            {
                return;
            }
            cond_.wait(lock);
            if (newLedger_)
            {
                validatedLedger = std::move(newLedger_);
            }
            else
                continue;
        }

        LedgerIndex const validatedSeq = validatedLedger->info().seq;
        if (!lastRotated)
        {
            lastRotated = validatedSeq;
            state_db_.setLastRotated(lastRotated);
        }

        bool const readyToRotate =
            validatedSeq >= lastRotated + deleteInterval_ &&
            canDelete_ >= lastRotated - 1 && healthWait() == keepGoing;

        // will delete up to (not including) lastRotated
        if (readyToRotate)
        {
            JLOG(journal_.warn())
                << "rotating  validatedSeq " << validatedSeq << " lastRotated "
                << lastRotated << " deleteInterval " << deleteInterval_
                << " canDelete_ " << canDelete_ << " state "
                << app_.getOPs().strOperatingMode(false) << " age "
                << ledgerMaster_->getValidatedLedgerAge().count() << 's';

            clearPrior(lastRotated);
            if (healthWait() == stopping)
                return;

            JLOG(journal_.debug()) << "copying ledger " << validatedSeq;
            std::uint64_t nodeCount = 0;

            try
            {
                validatedLedger->stateMap().snapShot(false)->visitNodes(
                    std::bind(
                        &SHAMapStoreImp::copyNode,
                        this,
                        std::ref(nodeCount),
                        std::placeholders::_1));
            }
            catch (SHAMapMissingNode const& e)
            {
                JLOG(journal_.error())
                    << "Missing node while copying ledger before rotate: "
                    << e.what();
                continue;
            }

            if (healthWait() == stopping)
                return;
            // Only log if we completed without a "health" abort
            JLOG(journal_.debug()) << "copied ledger " << validatedSeq
                                   << " nodecount " << nodeCount;

            JLOG(journal_.debug()) << "freshening caches";
            freshenCaches();
            if (healthWait() == stopping)
                return;
            // Only log if we completed without a "health" abort
            JLOG(journal_.debug()) << validatedSeq << " freshened caches";

            JLOG(journal_.trace()) << "Making a new backend";
            auto newBackend = makeBackendRotating();
            JLOG(journal_.debug())
                << validatedSeq << " new backend " << newBackend->getName();

            clearCaches(validatedSeq);
            if (healthWait() == stopping)
                return;

            lastRotated = validatedSeq;

            dbRotating_->rotateWithLock(
                [&](std::string const& writableBackendName) {
                    SavedState savedState;
                    savedState.writableDb = newBackend->getName();
                    savedState.archiveDb = writableBackendName;
                    savedState.lastRotated = lastRotated;
                    state_db_.setState(savedState);

                    clearCaches(validatedSeq);

                    return std::move(newBackend);
                });

            JLOG(journal_.warn()) << "finished rotation " << validatedSeq;
        }
    }
}

void
SHAMapStoreImp::dbPaths()
{
    Section section{app_.config().section(ConfigSection::nodeDatabase())};
    boost::filesystem::path dbPath = get(section, "path");

    if (boost::filesystem::exists(dbPath))
    {
        if (!boost::filesystem::is_directory(dbPath))
        {
            journal_.error()
                << "node db path must be a directory. " << dbPath.string();
            Throw<std::runtime_error>("node db path must be a directory.");
        }
    }
    else
    {
        boost::filesystem::create_directories(dbPath);
    }

    SavedState state = state_db_.getState();

    {
        auto update = [&dbPath](std::string& sPath) {
            if (sPath.empty())
                return false;

            // Check if configured "path" matches stored directory path
            using namespace boost::filesystem;
            auto const stored{path(sPath)};
            if (stored.parent_path() == dbPath)
                return false;

            sPath = (dbPath / stored.filename()).string();
            return true;
        };

        if (update(state.writableDb))
        {
            update(state.archiveDb);
            state_db_.setState(state);
        }
    }

    bool writableDbExists = false;
    bool archiveDbExists = false;

    std::vector<boost::filesystem::path> pathsToDelete;
    for (boost::filesystem::directory_iterator it(dbPath);
         it != boost::filesystem::directory_iterator();
         ++it)
    {
        if (!state.writableDb.compare(it->path().string()))
            writableDbExists = true;
        else if (!state.archiveDb.compare(it->path().string()))
            archiveDbExists = true;
        else if (!dbPrefix_.compare(it->path().stem().string()))
            pathsToDelete.push_back(it->path());
    }

    if ((!writableDbExists && state.writableDb.size()) ||
        (!archiveDbExists && state.archiveDb.size()) ||
        (writableDbExists != archiveDbExists) ||
        state.writableDb.empty() != state.archiveDb.empty())
    {
        boost::filesystem::path stateDbPathName =
            app_.config().legacy("database_path");
        stateDbPathName /= dbName_;
        stateDbPathName += "*";

        journal_.error()
            << "state db error:\n"
            << "  writableDbExists " << writableDbExists << " archiveDbExists "
            << archiveDbExists << '\n'
            << "  writableDb '" << state.writableDb << "' archiveDb '"
            << state.archiveDb << "\n\n"
            << "The existing data is in a corrupted state.\n"
            << "To resume operation, remove the files matching "
            << stateDbPathName.string() << " and contents of the directory "
            << get(section, "path") << '\n'
            << "Optionally, you can move those files to another\n"
            << "location if you wish to analyze or back up the data.\n"
            << "However, there is no guarantee that the data in its\n"
            << "existing form is usable.";

        Throw<std::runtime_error>("state db error");
    }

    // The necessary directories exist. Now, remove any others.
    for (boost::filesystem::path& p : pathsToDelete)
        boost::filesystem::remove_all(p);
}

std::unique_ptr<NodeStore::Backend>
SHAMapStoreImp::makeBackendRotating(std::string path)
{
    Section section{app_.config().section(ConfigSection::nodeDatabase())};
    boost::filesystem::path newPath;

    if (path.size())
    {
        newPath = path;
    }
    else
    {
        boost::filesystem::path p = get(section, "path");
        p /= dbPrefix_;
        p += ".%%%%";
        newPath = boost::filesystem::unique_path(p);
    }
    section.set("path", newPath.string());

    auto backend{NodeStore::Manager::instance().make_Backend(
        section,
        megabytes(
            app_.config().getValueFor(SizedItem::burstSize, std::nullopt)),
        scheduler_,
        app_.logs().journal(nodeStoreName_))};
    backend->open();
    return backend;
}

void
SHAMapStoreImp::clearSql(
    LedgerIndex lastRotated,
    std::string const& TableName,
    std::function<std::optional<LedgerIndex>()> const& getMinSeq,
    std::function<void(LedgerIndex)> const& deleteBeforeSeq)
{
    XRPL_ASSERT(
        "ripple::SHAMapStoreImp::clearSql : nonzero delete interval",
        deleteInterval_);
    LedgerIndex min = std::numeric_limits<LedgerIndex>::max();

    {
        JLOG(journal_.trace())
            << "Begin: Look up lowest value of: " << TableName;
        auto m = getMinSeq();
        JLOG(journal_.trace()) << "End: Look up lowest value of: " << TableName;
        if (!m)
            return;
        min = *m;
    }

    if (min > lastRotated || healthWait() == stopping)
        return;
    if (min == lastRotated)
    {
        // Micro-optimization mainly to clarify logs
        JLOG(journal_.trace()) << "Nothing to delete from " << TableName;
        return;
    }

    JLOG(journal_.debug()) << "start deleting in: " << TableName << " from "
                           << min << " to " << lastRotated;
    while (min < lastRotated)
    {
        min = std::min(lastRotated, min + deleteBatch_);
        JLOG(journal_.trace())
            << "Begin: Delete up to " << deleteBatch_
            << " rows with LedgerSeq < " << min << " from: " << TableName;
        deleteBeforeSeq(min);
        JLOG(journal_.trace())
            << "End: Delete up to " << deleteBatch_ << " rows with LedgerSeq < "
            << min << " from: " << TableName;
        if (healthWait() == stopping)
            return;
        if (min < lastRotated)
            std::this_thread::sleep_for(backOff_);
        if (healthWait() == stopping)
            return;
    }
    JLOG(journal_.debug()) << "finished deleting from: " << TableName;
}

void
SHAMapStoreImp::clearCaches(LedgerIndex validatedSeq)
{
    ledgerMaster_->clearLedgerCachePrior(validatedSeq);
    fullBelowCache_->clear();
}

void
SHAMapStoreImp::freshenCaches()
{
    if (freshenCache(*treeNodeCache_))
        return;
    if (freshenCache(app_.getMasterTransaction().getCache()))
        return;
}

void
SHAMapStoreImp::clearPrior(LedgerIndex lastRotated)
{
<<<<<<< HEAD
    if (app_.config().reporting())
    {
        XRPL_UNREACHABLE(
            "ripple::SHAMapStoreImp::clearPrior : reporting mode not "
            "supported");
        Throw<std::runtime_error>(
            "Reporting does not support online_delete. Remove "
            "online_delete info from config");
    }
=======
>>>>>>> 9a6af9c4
    // Do not allow ledgers to be acquired from the network
    // that are about to be deleted.
    minimumOnline_ = lastRotated + 1;
    JLOG(journal_.trace()) << "Begin: Clear internal ledgers up to "
                           << lastRotated;
    ledgerMaster_->clearPriorLedgers(lastRotated);
    JLOG(journal_.trace()) << "End: Clear internal ledgers up to "
                           << lastRotated;
    if (healthWait() == stopping)
        return;

    SQLiteDatabase* const db =
        dynamic_cast<SQLiteDatabase*>(&app_.getRelationalDatabase());

    if (!db)
        Throw<std::runtime_error>("Failed to get relational database");

    clearSql(
        lastRotated,
        "Ledgers",
        [db]() -> std::optional<LedgerIndex> { return db->getMinLedgerSeq(); },
        [db](LedgerIndex min) -> void { db->deleteBeforeLedgerSeq(min); });
    if (healthWait() == stopping)
        return;

    if (!app_.config().useTxTables())
        return;

    clearSql(
        lastRotated,
        "Transactions",
        [&db]() -> std::optional<LedgerIndex> {
            return db->getTransactionsMinLedgerSeq();
        },
        [&db](LedgerIndex min) -> void {
            db->deleteTransactionsBeforeLedgerSeq(min);
        });
    if (healthWait() == stopping)
        return;

    clearSql(
        lastRotated,
        "AccountTransactions",
        [&db]() -> std::optional<LedgerIndex> {
            return db->getAccountTransactionsMinLedgerSeq();
        },
        [&db](LedgerIndex min) -> void {
            db->deleteAccountTransactionsBeforeLedgerSeq(min);
        });
    if (healthWait() == stopping)
        return;
}

SHAMapStoreImp::HealthResult
SHAMapStoreImp::healthWait()
{
    auto age = ledgerMaster_->getValidatedLedgerAge();
    OperatingMode mode = netOPs_->getOperatingMode();
    std::unique_lock lock(mutex_);
    while (!stop_ && (mode != OperatingMode::FULL || age > ageThreshold_))
    {
        lock.unlock();
        JLOG(journal_.warn()) << "Waiting " << recoveryWaitTime_.count()
                              << "s for node to stabilize. state: "
                              << app_.getOPs().strOperatingMode(mode, false)
                              << ". age " << age.count() << 's';
        std::this_thread::sleep_for(recoveryWaitTime_);
        age = ledgerMaster_->getValidatedLedgerAge();
        mode = netOPs_->getOperatingMode();
        lock.lock();
    }

    return stop_ ? stopping : keepGoing;
}

void
SHAMapStoreImp::stop()
{
    if (thread_.joinable())
    {
        {
            std::lock_guard lock(mutex_);
            stop_ = true;
            cond_.notify_one();
        }
        thread_.join();
    }
}

std::optional<LedgerIndex>
SHAMapStoreImp::minimumOnline() const
{
    // minimumOnline_ with 0 value is equivalent to unknown/not set.
    // Don't attempt to acquire ledgers if that value is unknown.
    if (deleteInterval_ && minimumOnline_)
        return minimumOnline_.load();
    return app_.getLedgerMaster().minSqlSeq();
}

//------------------------------------------------------------------------------

std::unique_ptr<SHAMapStore>
make_SHAMapStore(
    Application& app,
    NodeStore::Scheduler& scheduler,
    beast::Journal journal)
{
    return std::make_unique<SHAMapStoreImp>(app, scheduler, journal);
}

}  // namespace ripple<|MERGE_RESOLUTION|>--- conflicted
+++ resolved
@@ -265,17 +265,6 @@
 void
 SHAMapStoreImp::run()
 {
-<<<<<<< HEAD
-    if (app_.config().reporting())
-    {
-        XRPL_UNREACHABLE(
-            "ripple::SHAMapStoreImp::run : reporting mode not supported");
-        Throw<std::runtime_error>(
-            "Reporting does not support online_delete. Remove "
-            "online_delete info from config");
-    }
-=======
->>>>>>> 9a6af9c4
     beast::setCurrentThreadName("SHAMapStore");
     LedgerIndex lastRotated = state_db_.getState().lastRotated;
     netOPs_ = &app_.getOPs();
@@ -589,18 +578,6 @@
 void
 SHAMapStoreImp::clearPrior(LedgerIndex lastRotated)
 {
-<<<<<<< HEAD
-    if (app_.config().reporting())
-    {
-        XRPL_UNREACHABLE(
-            "ripple::SHAMapStoreImp::clearPrior : reporting mode not "
-            "supported");
-        Throw<std::runtime_error>(
-            "Reporting does not support online_delete. Remove "
-            "online_delete info from config");
-    }
-=======
->>>>>>> 9a6af9c4
     // Do not allow ledgers to be acquired from the network
     // that are about to be deleted.
     minimumOnline_ = lastRotated + 1;
