--- conflicted
+++ resolved
@@ -144,23 +144,6 @@
     return readStopping_.load(std::memory_order_relaxed);
 }
 
-<<<<<<< HEAD
-std::uint32_t
-Database::maxLedgers(std::uint32_t shardIndex) const noexcept
-{
-    if (shardIndex > earliestShardIndex_)
-        return ledgersPerShard_;
-
-    if (shardIndex == earliestShardIndex_)
-        return lastLedgerSeq(shardIndex) - firstLedgerSeq(shardIndex) + 1;
-
-    XRPL_UNREACHABLE(
-        "ripple::NodeStore::Database::maxLedgers : invalid shard index");
-    return 0;
-}
-
-=======
->>>>>>> 9a6af9c4
 void
 Database::stop()
 {
